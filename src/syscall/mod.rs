--- conflicted
+++ resolved
@@ -47,11 +47,9 @@
     } else if code >= 0x9000 && code <= 0x9FFF {
         signal::system_call(code, arg1, arg2, arg3, arg4, arg5)
     } else if code >= 0xA000 && code <= 0xAFFF {
-<<<<<<< HEAD
         pipe::system_call(code, arg1, arg2, arg3, arg4, arg5)
-=======
+    } else if code >= 0xB000 && code <= 0xBFFF {
         userspace_mutex::system_call(code, arg1, arg2, arg3, arg4, arg5)
->>>>>>> 92d1fbed
     } else {
         logln!("Invalid system call: {}", code);
         error::Status::InvalidRequestCode.to_return_code()
