use super::{
    inner::{Container, ProcessInfo, ProcessInner},
    ProcessOwner,
};
use crate::{
    critical::CriticalLock,
    error,
    filesystem::{DirectoryDescriptor, DirectoryEntry, FileDescriptor},
    ipc::{PipeReader, PipeWriter},
    ipc::{SignalHandler, Signals},
    locks::Mutex,
    map::{Mappable, INVALID_ID},
    process::{CurrentQueue, ThreadOwner, ThreadReference},
    userspace_mutex::UserspaceMutex,
};
use alloc::{
    boxed::Box,
    sync::{Arc, Weak},
};
<<<<<<< HEAD
use alloc::{
    boxed::Box,
    sync::{Arc, Weak},
};
=======
>>>>>>> 92d1fbed

#[derive(Clone)]
pub struct ProcessReference(Weak<CriticalLock<Box<ProcessInner>>>);

impl ProcessReference {
    pub fn new(process: Weak<CriticalLock<Box<ProcessInner>>>) -> Self {
        ProcessReference(process)
    }

    pub fn session_id(&self) -> Option<isize> {
        match self.0.upgrade() {
            Some(process) => process.lock().session_id(),
            None => None,
        }
    }

    pub fn set_address_space_as_current(&self) {
        match self.0.upgrade() {
            Some(process) => process.lock().set_address_space_as_current(),
            None => {}
        }
    }

    pub fn set_current_working_directory(&self, directory: DirectoryDescriptor) {
        match self.0.upgrade() {
            Some(process) => process.lock().set_current_working_directory(directory),
            None => {}
        }
    }

    pub fn open_directory(&self, path: &str) -> crate::error::Result<isize> {
        // Open directory first
        let directory_descriptor = crate::filesystem::open_directory(path, None)?;

        // Insert it into process
        match self.0.upgrade() {
            Some(process) => process.lock().open_directory(directory_descriptor),
            None => Err(crate::error::Status::NoProcess),
        }
    }

    pub fn read_directory(&self, dd: isize) -> crate::error::Result<Option<DirectoryEntry>> {
        let directory = match self.0.upgrade() {
            Some(process) => process.lock().get_directory(dd)?,
            None => return Err(crate::error::Status::NoProcess),
        };

        let ret = directory.lock().next();
        Ok(ret)
    }

    pub fn close_directory(&self, dd: isize) {
        match self.0.upgrade() {
            Some(process) => process.lock().close_directory(dd),
            None => {}
        }
    }

    pub fn clone_file(&self, descriptor: Container<FileDescriptor>) -> isize {
        match self.0.upgrade() {
            Some(process) => process.lock().clone_file(descriptor),
            None => INVALID_ID,
        }
    }

    pub fn open_file(&self, filepath: &str, flags: usize) -> crate::error::Result<isize> {
        // Open the file
        let file_descriptor = crate::filesystem::open(filepath, flags, None)?;

        // Insert into process
        match self.0.upgrade() {
            Some(process) => process.lock().open_file(file_descriptor),
            None => Err(crate::error::Status::NoProcess),
        }
    }

    pub fn close_file(&self, fd: isize) {
        match self.0.upgrade() {
            Some(process) => process.lock().close_file(fd),
            None => {}
        }
    }

    pub fn open_device(&self, path: &str) -> crate::error::Result<isize> {
        // Open device
        let device = crate::device::get_device(path)?;

        match self.0.upgrade() {
            Some(process) => process.lock().open_device(device),
            None => Err(crate::error::Status::NoProcess),
        }
    }

    pub fn close_device(&self, dd: isize) {
        match self.0.upgrade() {
            Some(process) => process.lock().close_device(dd),
            None => {}
        }
    }

    pub fn get_exit_queue(&self) -> Option<CurrentQueue> {
        match self.0.upgrade() {
            Some(process) => Some(process.lock().get_exit_queue()),
            None => None,
        }
    }

    pub fn get_thread(&self, tid: isize) -> Option<ThreadReference> {
        match self.0.upgrade() {
            Some(process) => process.lock().get_thread(tid),
            None => None,
        }
    }

    pub fn create_thread(&self, entry: usize, context: usize) -> Option<ThreadOwner> {
        match self.upgrade() {
            Some(process) => Some(process.create_thread(entry, context)),
            None => None,
        }
    }

    pub fn remove_thread(&self, tid: isize) -> bool {
        match self.0.upgrade() {
            Some(process) => process.lock().remove_thread(tid),
            None => true,
        }
    }

    pub fn kill_threads(&self, exception: isize) {
        match self.0.upgrade() {
            Some(process) => process.lock().kill_threads(exception),
            None => {}
        }
    }

    pub fn increase_time(&self, amount: isize) {
        match self.0.upgrade() {
            Some(process) => process.lock().increase_time(amount),
            None => {}
        }
    }

    pub fn get_time(&self) -> isize {
        match self.0.upgrade() {
            Some(process) => process.lock().get_time(),
            None => 0,
        }
    }

    pub fn get_process_info(&self) -> Option<ProcessInfo> {
        match self.0.upgrade() {
            Some(process) => Some(process.lock().get_process_info()),
            None => None,
        }
    }

    pub fn signals(&self) -> Option<Signals> {
        match self.0.upgrade() {
            Some(process) => Some(process.lock().signals().clone()),
            None => None,
        }
    }

    pub fn raise(&self, signal: u8) {
        match self.0.upgrade() {
            Some(process) => process.lock().raise(signal),
            None => {}
        }
    }

    pub fn set_signal_handler(&self, signal: u8, handler: SignalHandler) {
        match self.0.upgrade() {
            Some(process) => process.lock().set_signal_handler(signal, handler),
            None => {}
        }
    }

    pub fn set_signal_mask(&self, signal: u8, mask: bool) {
        match self.0.upgrade() {
            Some(process) => process.lock().set_signal_mask(signal, mask),
            None => {}
        }
    }

    pub fn handle_signals(&self) -> Option<isize> {
        match self.0.upgrade() {
            Some(process) => process.lock().handle_signals(),
            None => None,
        }
    }

    pub fn create_mutex(&self) -> crate::error::Result<isize> {
        match self.0.upgrade() {
            Some(process) => Ok(process.lock().create_mutex()),
            None => Err(crate::error::Status::NoProcess),
        }
    }

    pub fn get_mutex(&self, md: isize) -> crate::error::Result<Arc<UserspaceMutex>> {
        match self.0.upgrade() {
            Some(process) => process.lock().get_mutex(md),
            None => Err(crate::error::Status::NoProcess),
        }
    }

    pub fn destroy_mutex(&self, md: isize) {
        match self.0.upgrade() {
            Some(process) => process.lock().destroy_mutex(md),
            None => {}
        }
    }

    pub unsafe fn pre_exit(&self, exit_status: isize) {
        match self.0.upgrade() {
            Some(process) => process.lock().pre_exit(exit_status),
            None => {}
        }
    }

    pub fn upgrade(&self) -> Option<ProcessOwner> {
        match self.0.upgrade() {
            Some(process) => Some(ProcessOwner::new_raw(process)),
            None => None,
        }
    }

    /* Pipe funcs */
    pub fn create_pipe(&mut self) -> Option<(isize, isize)> {
        match self.0.upgrade() {
            Some(process) => Some(process.lock().create_pipe()),
            None => None,
        }
    }

    pub fn close_pipe_reader(&self, pr: isize) {
        match self.0.upgrade() {
            Some(process) => process.lock().close_pipe_reader(pr),
            None => {}
        }
    }

    pub fn close_pipe_writer(&self, pw: isize) {
        match self.0.upgrade() {
            Some(process) => process.lock().close_pipe_writer(pw),
            None => {}
        }
    }

    pub fn get_pipe_reader(&self, pr: isize) -> error::Result<Arc<Mutex<PipeReader>>> {
        match self.0.upgrade() {
            Some(process) => process.lock().get_pipe_reader(pr),
            None => Err(error::Status::BadDescriptor),
        }
    }

    pub fn get_pipe_writer(&self, pw: isize) -> error::Result<Arc<Mutex<PipeWriter>>> {
        match self.0.upgrade() {
            Some(process) => process.lock().get_pipe_writer(pw),
            None => Err(error::Status::BadDescriptor),
        }
    }
}

impl Mappable for ProcessReference {
    fn id(&self) -> isize {
        match self.0.upgrade() {
            Some(process) => process.lock().id(),
            None => INVALID_ID,
        }
    }

    fn set_id(&mut self, id: isize) {
        match self.0.upgrade() {
            Some(process) => process.lock().set_id(id),
            None => {}
        }
    }
}

impl PartialEq for ProcessReference {
    fn eq(&self, other: &Self) -> bool {
        match self.0.upgrade() {
            Some(us) => match other.0.upgrade() {
                Some(other) => us == other,
                None => false,
            },
            None => false,
        }
    }
}<|MERGE_RESOLUTION|>--- conflicted
+++ resolved
@@ -17,13 +17,6 @@
     boxed::Box,
     sync::{Arc, Weak},
 };
-<<<<<<< HEAD
-use alloc::{
-    boxed::Box,
-    sync::{Arc, Weak},
-};
-=======
->>>>>>> 92d1fbed
 
 #[derive(Clone)]
 pub struct ProcessReference(Weak<CriticalLock<Box<ProcessInner>>>);
