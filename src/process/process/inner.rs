use super::ProcessOwner;
use crate::{
    critical::CriticalLock,
    device::DeviceReference,
    error,
    filesystem::{DirectoryDescriptor, FileDescriptor},
    ipc::{Pipe, PipeReader, PipeWriter},
    ipc::{SignalHandler, Signals},
    locks::{Mutex, MutexGuard},
    map::{Map, Mappable, MappedItem, INVALID_ID},
    memory::AddressSpace,
    process::{
        queue_thread,
        thread::{ThreadOwner, ThreadReference},
        CurrentQueue, ThreadQueue,
    },
    session::get_session,
    userspace_mutex::UserspaceMutex,
};
use alloc::{boxed::Box, string::String, sync::Arc};

#[derive(Clone)]
pub struct Container<T>(Arc<Mutex<T>>);

#[derive(Clone)]
pub struct PipeWriterDescriptor(Arc<Mutex<PipeWriter>>, isize);
#[derive(Clone)]
pub struct PipeReaderDescriptor(Arc<Mutex<PipeReader>>, isize);

pub struct MutexDescriptor(Arc<UserspaceMutex>, isize);

pub struct ProcessInner {
    id: isize,
    threads: Map<ThreadReference>,
    address_space: AddressSpace,
    session_id: Option<isize>,
    exit_queue: ThreadQueue,
<<<<<<< HEAD
    file_descriptors: Map<MappedItem<Container<FileDescriptor>>>,
    directory_descriptors: Map<MappedItem<Container<DirectoryDescriptor>>>,
    device_descriptors: Map<MappedItem<DeviceReference>>,
=======
    file_descriptors: Map<Container<FileDescriptor>>,
    directory_descriptors: Map<Container<DirectoryDescriptor>>,
    device_descriptors: Map<DeviceDescriptor>,
    mutex_descriptors: Map<MutexDescriptor>,
>>>>>>> 92d1fbed
    current_working_directory: Option<DirectoryDescriptor>,
    process_time: isize,
    name: String,
    signals: Signals,
    pipe_reader_descriptors: Map<PipeReaderDescriptor>,
    pipe_writer_descriptors: Map<PipeWriterDescriptor>,
}

pub struct ProcessInfo {
    pub num_threads: usize,
    pub time: usize,
    pub num_files: usize,
    pub num_directories: usize,
    pub working_directory: String,
    pub name: String,
}

impl ProcessInner {
    pub fn new(
        session_id: Option<isize>,
        current_working_directory: Option<DirectoryDescriptor>,
        name: String,
        signals: Signals,
    ) -> Arc<CriticalLock<Box<Self>>> {
        Arc::new(CriticalLock::new(Box::new(ProcessInner {
            id: INVALID_ID,
            threads: Map::new(),
            address_space: AddressSpace::new(),
            session_id,
            exit_queue: ThreadQueue::new(),
            file_descriptors: Map::new(),
            directory_descriptors: Map::new(),
            device_descriptors: Map::new(),
            mutex_descriptors: Map::new(),
            current_working_directory,
            process_time: 0,
            name,
            signals,
<<<<<<< HEAD
            pipe_reader_descriptors: Map::new(),
            pipe_writer_descriptors: Map::new(),
=======
>>>>>>> 92d1fbed
        })))
    }

    pub fn create_thread(
        &mut self,
        entry: usize,
        context: usize,
        self_owner: ProcessOwner,
    ) -> ThreadOwner {
        let thread = ThreadOwner::new(self_owner, entry, context);
        self.threads.insert(thread.reference());
        thread
    }

    pub fn get_thread(&self, tid: isize) -> Option<ThreadReference> {
        self.threads.get(tid).map(|reference| reference.clone())
    }

    pub fn remove_thread(&mut self, tid: isize) -> bool {
        self.threads.remove(tid);
        self.threads.count() == 0
    }

    pub fn set_address_space_as_current(&self) {
        self.address_space.set_as_current()
    }

    pub fn session_id(&mut self) -> Option<isize> {
        self.session_id
    }

    pub fn get_exit_queue(&self) -> CurrentQueue {
        self.exit_queue.into_current_queue()
    }

    pub fn kill_threads(&mut self, exception: isize) {
        self.threads.remove_all_except(exception);
    }

    pub unsafe fn pre_exit(&mut self, exit_status: isize) {
        if self.threads.count() > 1 {
            return;
        }

        while let Some(thread) = self.exit_queue.pop() {
            thread.set_queue_data(exit_status);
            queue_thread(thread);
        }
    }

    pub fn open_file(&mut self, file_descriptor: FileDescriptor) -> error::Result<isize> {
        Ok(self
            .file_descriptors
            .insert(MappedItem::new(Container::new(file_descriptor))))
    }

    pub fn close_file(&mut self, fd: isize) {
        self.file_descriptors.remove(fd);
    }

    pub fn get_file(&self, fd: isize) -> error::Result<Container<FileDescriptor>> {
        match self.file_descriptors.get(fd) {
            None => Err(error::Status::BadDescriptor),
            Some(file_descriptor) => Ok((*file_descriptor).clone()),
        }
    }

    pub fn clone_file(&mut self, descriptor: Container<FileDescriptor>) -> isize {
        self.file_descriptors.insert(MappedItem::new(descriptor))
    }

    pub fn current_working_directory(&mut self) -> Option<&mut DirectoryDescriptor> {
        match &mut self.current_working_directory {
            Some(dir) => Some(dir),
            None => None,
        }
    }

    pub fn set_current_working_directory(&mut self, directory: DirectoryDescriptor) {
        self.current_working_directory = Some(directory);
    }

    pub fn open_directory(
        &mut self,
        directory_descriptor: DirectoryDescriptor,
    ) -> error::Result<isize> {
        Ok(self
            .directory_descriptors
            .insert(MappedItem::new(Container::new(directory_descriptor))))
    }

    pub fn get_directory(&self, dd: isize) -> error::Result<Container<DirectoryDescriptor>> {
        match self.directory_descriptors.get(dd) {
            Some(descriptor) => Ok((*descriptor).clone()),
            None => Err(error::Status::BadDescriptor),
        }
    }

    pub fn close_directory(&mut self, dd: isize) {
        self.directory_descriptors.remove(dd);
    }

    pub fn open_device(&mut self, device: DeviceReference) -> error::Result<isize> {
        Ok(self.device_descriptors.insert(MappedItem::new(device)))
    }

    pub fn close_device(&mut self, dd: isize) {
        self.device_descriptors.remove(dd);
    }

    pub fn get_device(&self, dd: isize) -> error::Result<DeviceReference> {
        match self.device_descriptors.get(dd) {
            None => Err(error::Status::BadDescriptor),
            Some(device_descriptor) => Ok((*device_descriptor).clone()),
        }
    }

    pub fn create_mutex(&mut self) -> isize {
        self.mutex_descriptors
            .insert(MutexDescriptor(Arc::new(UserspaceMutex::new()), INVALID_ID))
    }

    pub fn get_mutex(&self, md: isize) -> error::Result<Arc<UserspaceMutex>> {
        match self.mutex_descriptors.get(md) {
            None => Err(error::Status::BadDescriptor),
            Some(mutex_descriptor) => Ok(mutex_descriptor.0.clone()),
        }
    }

    pub fn destroy_mutex(&mut self, md: isize) {
        self.mutex_descriptors.remove(md)
    }

    pub fn get_time(&self) -> isize {
        self.process_time
    }

    pub fn increase_time(&mut self, amount: isize) {
        self.process_time += amount;
    }

    pub fn get_process_info(&self) -> ProcessInfo {
        let working_directory = match &self.current_working_directory {
            Some(dir) => dir.get_full_path(),
            None => String::new(),
        };

        ProcessInfo {
            num_threads: self.threads.count(),
            time: self.process_time as usize,
            num_files: self.file_descriptors.count(),
            num_directories: self.directory_descriptors.count(),
            working_directory,
            name: self.name.clone(),
        }
    }

    pub fn signals(&self) -> &Signals {
        &self.signals
    }

    pub fn raise(&mut self, signal: u8) {
        self.signals.raise(signal);
    }

    pub fn set_signal_handler(&mut self, signal: u8, handler: SignalHandler) {
        self.signals.set_handler(signal, handler);
    }

    pub fn set_signal_mask(&mut self, signal: u8, mask: bool) {
        self.signals.mask(signal, mask);
    }

    pub fn handle_signals(&mut self) -> Option<isize> {
        self.signals.handle()
    }

    pub fn create_pipe(&mut self) -> (isize, isize) {
        let pipe = Pipe::new();

        //remove 4 subsequent lines when sharing pipes between procs? (do we still need to store prd and pwd in proc which creates the pipe?)
        let prd = PipeReaderDescriptor(Arc::new(Mutex::new(pipe.0)), INVALID_ID);
        let pwd = PipeWriterDescriptor(Arc::new(Mutex::new(pipe.1)), INVALID_ID);
        let prd = self.pipe_reader_descriptors.insert(prd.clone());
        let pwd = self.pipe_writer_descriptors.insert(pwd.clone());

        (prd, pwd)
    }

    pub fn get_pipe_reader(&self, pr: isize) -> error::Result<Arc<Mutex<PipeReader>>> {
        match self.pipe_reader_descriptors.get(pr) {
            None => Err(error::Status::BadDescriptor),
            Some(pr_descriptor) => Ok(pr_descriptor.0.clone()),
        }
    }
    pub fn get_pipe_writer(&self, pw: isize) -> error::Result<Arc<Mutex<PipeWriter>>> {
        match self.pipe_writer_descriptors.get(pw) {
            None => Err(error::Status::BadDescriptor),
            Some(pw_descriptor) => Ok(pw_descriptor.0.clone()),
        }
    }

    pub fn close_pipe_reader(&mut self, pr: isize) {
        self.pipe_reader_descriptors.remove(pr);
    }
    pub fn close_pipe_writer(&mut self, pw: isize) {
        self.pipe_writer_descriptors.remove(pw);
    }
}

impl Mappable for ProcessInner {
    fn id(&self) -> isize {
        self.id
    }

    fn set_id(&mut self, id: isize) {
        self.id = id
    }
}

impl Drop for ProcessInner {
    fn drop(&mut self) {
        unsafe { self.address_space.free() };

        match self.session_id {
            Some(sid) => match get_session(sid) {
                Some(session) => session.lock().remove_process(self.id),
                None => {}
            },
            None => {}
        }
    }
}

impl<T> Container<T> {
    pub fn new(inner: T) -> Self {
        Container(Arc::new(Mutex::new(inner)))
    }

    pub fn lock(&self) -> MutexGuard<T> {
        self.0.lock()
    }
}

impl<T: Mappable> Mappable for Container<T> {
    fn id(&self) -> isize {
        self.0.lock().id()
    }

    fn set_id(&mut self, id: isize) {
        self.0.lock().set_id(id)
    }
}

impl Mappable for PipeReaderDescriptor {
    fn set_id(&mut self, id: isize) {
        self.1 = id;
    }

    fn id(&self) -> isize {
        self.1
    }
}

impl Mappable for PipeWriterDescriptor {
    fn set_id(&mut self, id: isize) {
        self.1 = id;
    }

    fn id(&self) -> isize {
        self.1
    }
}

impl Mappable for MutexDescriptor {
    fn set_id(&mut self, id: isize) {
        self.1 = id;
    }

    fn id(&self) -> isize {
        self.1
    }
}<|MERGE_RESOLUTION|>--- conflicted
+++ resolved
@@ -35,17 +35,11 @@
     address_space: AddressSpace,
     session_id: Option<isize>,
     exit_queue: ThreadQueue,
-<<<<<<< HEAD
     file_descriptors: Map<MappedItem<Container<FileDescriptor>>>,
     directory_descriptors: Map<MappedItem<Container<DirectoryDescriptor>>>,
     device_descriptors: Map<MappedItem<DeviceReference>>,
-=======
-    file_descriptors: Map<Container<FileDescriptor>>,
-    directory_descriptors: Map<Container<DirectoryDescriptor>>,
-    device_descriptors: Map<DeviceDescriptor>,
+    current_working_directory: Option<DirectoryDescriptor>,
     mutex_descriptors: Map<MutexDescriptor>,
->>>>>>> 92d1fbed
-    current_working_directory: Option<DirectoryDescriptor>,
     process_time: isize,
     name: String,
     signals: Signals,
@@ -83,11 +77,8 @@
             process_time: 0,
             name,
             signals,
-<<<<<<< HEAD
             pipe_reader_descriptors: Map::new(),
             pipe_writer_descriptors: Map::new(),
-=======
->>>>>>> 92d1fbed
         })))
     }
 
