use super::ProcessOwner;
use crate::{
    critical::CriticalLock,
    device::DeviceReference,
    error,
    filesystem::{DirectoryDescriptor, FileDescriptor},
    ipc::{Pipe, PipeReader, PipeWriter},
    ipc::{SignalHandler, Signals},
    locks::{Mutex, MutexGuard},
    map::{Map, Mappable, MappedItem, INVALID_ID},
    memory::AddressSpace,
    process::{
        queue_thread,
        thread::{ThreadOwner, ThreadReference},
        CurrentQueue, ThreadQueue,
    },
    session::get_session,
};
use alloc::{boxed::Box, string::String, sync::Arc};

#[derive(Clone)]
pub struct Container<T>(Arc<Mutex<T>>);

#[derive(Clone)]
pub struct PipeWriterDescriptor(Arc<Mutex<PipeWriter>>, isize);
#[derive(Clone)]
pub struct PipeReaderDescriptor(Arc<Mutex<PipeReader>>, isize);

pub struct ProcessInner {
    id: isize,
    threads: Map<ThreadReference>,
    address_space: AddressSpace,
    session_id: Option<isize>,
    exit_queue: ThreadQueue,
    file_descriptors: Map<MappedItem<Container<FileDescriptor>>>,
    directory_descriptors: Map<MappedItem<Container<DirectoryDescriptor>>>,
    device_descriptors: Map<MappedItem<DeviceReference>>,
    current_working_directory: Option<DirectoryDescriptor>,
    process_time: isize,
    name: String,
    signals: Signals,
    pipe_reader_descriptors: Map<PipeReaderDescriptor>,
    pipe_writer_descriptors: Map<PipeWriterDescriptor>,
}

pub struct ProcessInfo {
    pub num_threads: usize,
    pub time: usize,
    pub num_files: usize,
    pub num_directories: usize,
    pub working_directory: String,
    pub name: String,
}

impl ProcessInner {
    pub fn new(
        session_id: Option<isize>,
        current_working_directory: Option<DirectoryDescriptor>,
        name: String,
        signals: Signals,
    ) -> Arc<CriticalLock<Box<Self>>> {
        Arc::new(CriticalLock::new(Box::new(ProcessInner {
            id: INVALID_ID,
            threads: Map::new(),
            address_space: AddressSpace::new(),
            session_id,
            exit_queue: ThreadQueue::new(),
            file_descriptors: Map::new(),
            directory_descriptors: Map::new(),
            device_descriptors: Map::new(),
            current_working_directory,
            process_time: 0,
            name,
            signals,
<<<<<<< HEAD
=======
            pipe_reader_descriptors: Map::new(),
            pipe_writer_descriptors: Map::new(),
>>>>>>> 83c47a96
        })))
    }

    pub fn create_thread(
        &mut self,
        entry: usize,
        context: usize,
        self_owner: ProcessOwner,
    ) -> ThreadOwner {
        let thread = ThreadOwner::new(self_owner, entry, context);
        self.threads.insert(thread.reference());
        thread
    }

    pub fn get_thread(&self, tid: isize) -> Option<ThreadReference> {
        self.threads.get(tid).map(|reference| reference.clone())
    }

    pub fn remove_thread(&mut self, tid: isize) -> bool {
        self.threads.remove(tid);
        self.threads.count() == 0
    }

    pub fn set_address_space_as_current(&self) {
        self.address_space.set_as_current()
    }

    pub fn session_id(&mut self) -> Option<isize> {
        self.session_id
    }

    pub fn get_exit_queue(&self) -> CurrentQueue {
        self.exit_queue.into_current_queue()
    }

    pub fn kill_threads(&mut self, exception: isize) {
        self.threads.remove_all_except(exception);
    }

    pub unsafe fn pre_exit(&mut self, exit_status: isize) {
        if self.threads.count() > 1 {
            return;
        }

        while let Some(thread) = self.exit_queue.pop() {
            thread.set_queue_data(exit_status);
            queue_thread(thread);
        }
    }

    pub fn open_file(&mut self, file_descriptor: FileDescriptor) -> error::Result<isize> {
        Ok(self
            .file_descriptors
            .insert(MappedItem::new(Container::new(file_descriptor))))
    }

    pub fn close_file(&mut self, fd: isize) {
        self.file_descriptors.remove(fd);
    }

    pub fn get_file(&self, fd: isize) -> error::Result<Container<FileDescriptor>> {
        match self.file_descriptors.get(fd) {
            None => Err(error::Status::BadDescriptor),
            Some(file_descriptor) => Ok((*file_descriptor).clone()),
        }
    }

    pub fn clone_file(&mut self, descriptor: Container<FileDescriptor>) -> isize {
        self.file_descriptors.insert(MappedItem::new(descriptor))
    }

    pub fn current_working_directory(&mut self) -> Option<&mut DirectoryDescriptor> {
        match &mut self.current_working_directory {
            Some(dir) => Some(dir),
            None => None,
        }
    }

    pub fn set_current_working_directory(&mut self, directory: DirectoryDescriptor) {
        self.current_working_directory = Some(directory);
    }

    pub fn open_directory(
        &mut self,
        directory_descriptor: DirectoryDescriptor,
    ) -> error::Result<isize> {
        Ok(self
            .directory_descriptors
            .insert(MappedItem::new(Container::new(directory_descriptor))))
    }

    pub fn get_directory(&self, dd: isize) -> error::Result<Container<DirectoryDescriptor>> {
        match self.directory_descriptors.get(dd) {
            Some(descriptor) => Ok((*descriptor).clone()),
            None => Err(error::Status::BadDescriptor),
        }
    }

    pub fn close_directory(&mut self, dd: isize) {
        self.directory_descriptors.remove(dd);
    }

    pub fn open_device(&mut self, device: DeviceReference) -> error::Result<isize> {
        Ok(self.device_descriptors.insert(MappedItem::new(device)))
    }

    pub fn close_device(&mut self, dd: isize) {
        self.device_descriptors.remove(dd);
    }

    pub fn get_device(&self, dd: isize) -> error::Result<DeviceReference> {
        match self.device_descriptors.get(dd) {
            None => Err(error::Status::BadDescriptor),
            Some(device_descriptor) => Ok((*device_descriptor).clone()),
        }
    }

    pub fn get_time(&self) -> isize {
        self.process_time
    }

    pub fn increase_time(&mut self, amount: isize) {
        self.process_time += amount;
    }

    pub fn get_process_info(&self) -> ProcessInfo {
        let working_directory = match &self.current_working_directory {
            Some(dir) => dir.get_full_path(),
            None => String::new(),
        };

        ProcessInfo {
            num_threads: self.threads.count(),
            time: self.process_time as usize,
            num_files: self.file_descriptors.count(),
            num_directories: self.directory_descriptors.count(),
            working_directory,
            name: self.name.clone(),
        }
    }

    pub fn signals(&self) -> &Signals {
        &self.signals
    }

    pub fn raise(&mut self, signal: u8) {
        self.signals.raise(signal);
    }

    pub fn set_signal_handler(&mut self, signal: u8, handler: SignalHandler) {
        self.signals.set_handler(signal, handler);
    }

    pub fn set_signal_mask(&mut self, signal: u8, mask: bool) {
        self.signals.mask(signal, mask);
    }

    pub fn handle_signals(&mut self) -> Option<isize> {
        self.signals.handle()
    }

    pub fn create_pipe(&mut self) -> (isize, isize) {
        let pipe = Pipe::new();

        //remove 4 subsequent lines when sharing pipes between procs? (do we still need to store prd and pwd in proc which creates the pipe?)
        let prd = PipeReaderDescriptor(Arc::new(Mutex::new(pipe.0)), INVALID_ID);
        let pwd = PipeWriterDescriptor(Arc::new(Mutex::new(pipe.1)), INVALID_ID);
        let prd = self.pipe_reader_descriptors.insert(prd.clone());
        let pwd = self.pipe_writer_descriptors.insert(pwd.clone());

        (prd, pwd)
    }

    pub fn get_pipe_reader(&self, pr: isize) -> error::Result<Arc<Mutex<PipeReader>>> {
        match self.pipe_reader_descriptors.get(pr) {
            None => Err(error::Status::BadDescriptor),
            Some(pr_descriptor) => Ok(pr_descriptor.0.clone()),
        }
    }
    pub fn get_pipe_writer(&self, pw: isize) -> error::Result<Arc<Mutex<PipeWriter>>> {
        match self.pipe_writer_descriptors.get(pw) {
            None => Err(error::Status::BadDescriptor),
            Some(pw_descriptor) => Ok(pw_descriptor.0.clone()),
        }
    }

    pub fn close_pipe_reader(&mut self, pr: isize) {
        self.pipe_reader_descriptors.remove(pr);
    }
    pub fn close_pipe_writer(&mut self, pw: isize) {
        self.pipe_writer_descriptors.remove(pw);
    }
}

impl Mappable for ProcessInner {
    fn id(&self) -> isize {
        self.id
    }

    fn set_id(&mut self, id: isize) {
        self.id = id
    }
}

impl Drop for ProcessInner {
    fn drop(&mut self) {
        unsafe { self.address_space.free() };

        match self.session_id {
            Some(sid) => match get_session(sid) {
                Some(session) => session.lock().remove_process(self.id),
                None => {}
            },
            None => {}
        }
    }
}

impl<T> Container<T> {
    pub fn new(inner: T) -> Self {
        Container(Arc::new(Mutex::new(inner)))
    }

    pub fn lock(&self) -> MutexGuard<T> {
        self.0.lock()
    }
<<<<<<< HEAD
=======
}

impl<T: Mappable> Mappable for Container<T> {
    fn id(&self) -> isize {
        self.0.lock().id()
    }

    fn set_id(&mut self, id: isize) {
        self.0.lock().set_id(id)
    }
}

impl Mappable for DeviceDescriptor {
    fn set_id(&mut self, id: isize) {
        self.1 = id;
    }

    fn id(&self) -> isize {
        self.1
    }
}

impl Mappable for PipeReaderDescriptor {
    fn set_id(&mut self, id: isize) {
        self.1 = id;
    }

    fn id(&self) -> isize {
        self.1
    }
}

impl Mappable for PipeWriterDescriptor {
    fn set_id(&mut self, id: isize) {
        self.1 = id;
    }

    fn id(&self) -> isize {
        self.1
    }
>>>>>>> 83c47a96
}<|MERGE_RESOLUTION|>--- conflicted
+++ resolved
@@ -72,11 +72,8 @@
             process_time: 0,
             name,
             signals,
-<<<<<<< HEAD
-=======
             pipe_reader_descriptors: Map::new(),
             pipe_writer_descriptors: Map::new(),
->>>>>>> 83c47a96
         })))
     }
 
@@ -303,8 +300,6 @@
     pub fn lock(&self) -> MutexGuard<T> {
         self.0.lock()
     }
-<<<<<<< HEAD
-=======
 }
 
 impl<T: Mappable> Mappable for Container<T> {
@@ -317,16 +312,6 @@
     }
 }
 
-impl Mappable for DeviceDescriptor {
-    fn set_id(&mut self, id: isize) {
-        self.1 = id;
-    }
-
-    fn id(&self) -> isize {
-        self.1
-    }
-}
-
 impl Mappable for PipeReaderDescriptor {
     fn set_id(&mut self, id: isize) {
         self.1 = id;
@@ -345,5 +330,4 @@
     fn id(&self) -> isize {
         self.1
     }
->>>>>>> 83c47a96
 }